package main

import (
	"bytes"
	"encoding/binary"
	"fmt"
	"math"
	"sync"
	"time"

	"github.com/grafana/grafana/pkg/log"
	"github.com/raintank/raintank-metric/metric_tank/consolidation"
)

// AggMetric takes in new values, updates the in-memory data and streams the points to aggregators
// it uses a circular buffer of chunks
// each chunk starts at their respective t0
// a t0 is a timestamp divisible by chunkSpan without a remainder (e.g. 2 hour boundaries)
// firstT0's data is held at index 0, indexes go up and wrap around from numChunks-1 to 0
// in addition, keep in mind that the last chunk is always a work in progress and not useable for aggregation
// AggMetric is concurrency-safe
type AggMetric struct {
	sync.RWMutex
	Key             string
	CurrentChunkPos int    // element in []Chunks that is active. All others are either finished or nil.
	NumChunks       uint32 // max size of the circular buffer
	ChunkSpan       uint32 // span of individual chunks in seconds
	Chunks          []*Chunk
	aggregators     []*Aggregator
	writeQueue      chan *Chunk
	activeWrite     bool
}

// re-order the chunks with the oldest at start of the list and newest at the end.
// this is to support increasing the chunkspan at startup.
func (a *AggMetric) GrowNumChunks(numChunks uint32) {
	a.Lock()
	defer a.Unlock()
	a.NumChunks = numChunks

	if uint32(len(a.Chunks)) < a.NumChunks {
		// the circular buffer has never reached the original max size,
		// so it must still be ordered.
		return
	}

	orderdChunks := make([]*Chunk, len(a.Chunks))
	// start by writting the oldest chunk first, then each chunk in turn.
	pos := a.CurrentChunkPos - 1
	if pos < 0 {
		pos += len(a.Chunks)
	}
	for i := 0; i < len(a.Chunks); i++ {
		orderdChunks[i] = a.Chunks[pos]
		pos++
		if pos >= len(a.Chunks) {
			pos = 0
		}
	}
	a.Chunks = orderdChunks
	a.CurrentChunkPos = len(a.Chunks) - 1
	return
}

// NewAggMetric creates a metric with given key, it retains the given number of chunks each chunkSpan seconds long
// it optionally also creates aggregations with the given settings
func NewAggMetric(key string, chunkSpan, numChunks uint32, maxDirtyChunks uint32, aggsetting ...aggSetting) *AggMetric {
	m := AggMetric{
		Key:        key,
		ChunkSpan:  chunkSpan,
		NumChunks:  numChunks,
		Chunks:     make([]*Chunk, 0, numChunks),
		writeQueue: make(chan *Chunk, maxDirtyChunks),
	}
	for _, as := range aggsetting {
		m.aggregators = append(m.aggregators, NewAggregator(key, as.span, as.chunkSpan, as.numChunks, maxDirtyChunks))
	}

	return &m
}

<<<<<<< HEAD
func (a *AggMetric) stats() {
	for range time.Tick(statsPeriod) {
		sum := 0
		a.RLock()
		for _, chunk := range a.Chunks {
			if chunk != nil {
				sum += int(chunk.NumPoints)
			}
		}
		a.RUnlock()
		pointsPerMetric.Value(int64(sum))
	}
}

// Sync the saved state of a chunk by its T0.
func (a *AggMetric) SyncChunkSaveState(ts uint32) {
	a.RLock()
	defer a.RUnlock()
	chunk := a.getChunkByT0(ts)
	if chunk != nil {
		log.Debug("marking chunk %s:%d as saved.", a.Key, chunk.T0)
		chunk.Saved = true
	}
}

/* Get a chunk by its T0.  It is expected that the caller has acquired of the a.Lock()*/
func (a *AggMetric) getChunkByT0(ts uint32) *Chunk {
	// we have no chunks.
	if len(a.Chunks) == 0 {
		return nil
	}

	currentT0 := a.Chunks[a.CurrentChunkPos].T0

	if ts == currentT0 {
		//found our chunk.
		return a.Chunks[a.CurrentChunkPos]
	}

	// requested Chunk is not in our dataset.
	if ts > currentT0 {
		return nil
	}

	// calculate the number of chunks ago our requested T0 is,
	// assuming that chunks are sequential.
	chunksAgo := int((currentT0 - ts) / a.ChunkSpan)

	numChunks := len(a.Chunks)
	oldestPos := a.CurrentChunkPos + 1
	if oldestPos >= numChunks {
		oldestPos = 0
	}

	var guess int

	if chunksAgo >= (numChunks - 1) {
		// set guess to the oldest chunk.
		guess = oldestPos
	} else {
		guess = a.CurrentChunkPos - chunksAgo
		if guess < 0 {
			guess += numChunks
		}
	}

	// we now have a good guess at which chunk position our requested TO is in.
	c := a.Chunks[guess]

	if c.T0 == ts {
		// found our chunk.
		return c
	}

	if ts > c.T0 {
		// we need to check newer chunks
		for c.T0 < currentT0 {
			guess += 1
			if guess >= numChunks {
				guess = 0
			}
			c = a.Chunks[guess]
			if c.T0 == ts {
				//found our chunk
				return c
			}
		}
	} else {
		// we need to check older chunks
		oldestT0 := a.Chunks[oldestPos].T0
		for c.T0 >= oldestT0 {
			guess -= 1
			if guess < 0 {
				guess += numChunks
			}
			c = a.Chunks[guess]
			if c.T0 == ts {
				//found or chunk.
				return c
			}
		}
	}
	// chunk not found.
	return nil
}

=======
>>>>>>> a8b33945
func (a *AggMetric) getChunk(pos int) *Chunk {
	if pos < 0 {
		return nil
	}
	if pos >= len(a.Chunks) {
		return nil
	}
	return a.Chunks[pos]
}

func (a *AggMetric) GetAggregated(consolidator consolidation.Consolidator, aggSpan, from, to uint32) (uint32, []Iter) {
	// no lock needed cause aggregators don't change at runtime
	for _, a := range a.aggregators {
		if a.span == aggSpan {
			switch consolidator {
			case consolidation.None:
				panic("cannot get an archive for no consolidation")
			case consolidation.Avg:
				panic("avg consolidator has no matching Archive(). you need sum and cnt")
			case consolidation.Cnt:
				return a.cntMetric.Get(from, to)
			case consolidation.Last:
				return a.lstMetric.Get(from, to)
			case consolidation.Min:
				return a.minMetric.Get(from, to)
			case consolidation.Max:
				return a.maxMetric.Get(from, to)
			case consolidation.Sum:
				return a.sumMetric.Get(from, to)
			}
			panic(fmt.Sprintf("AggMetric.GetAggregated(): unknown consolidator %q", consolidator))
			// note: no way to access sosMetric yet
		}
	}
	panic(fmt.Sprintf("GetAggregated called with unknown aggSpan %d", aggSpan))
}

// Get all data between the requested time ranges. From is inclusive, to is exclusive. from <= x < to
// more data then what's requested may be included
// also returns oldest point we have, so that if your query needs data before it, the caller knows when to query cassandra
func (a *AggMetric) Get(from, to uint32) (uint32, []Iter) {
	log.Debug("AggMetric %s Get(): %d - %d (%s - %s) span:%ds", a.Key, from, to, TS(from), TS(to), to-from-1)
	if from >= to {
		panic("invalid request. to must > from")
	}
	a.RLock()
	defer a.RUnlock()

	newestChunk := a.getChunk(a.CurrentChunkPos)

	if newestChunk == nil {
		// we dont have any data yet.
		log.Debug("AggMetric %s Get(): no data for requested range.", a.Key)
		return math.MaxInt32, make([]Iter, 0)
	}
	if from >= newestChunk.T0+a.ChunkSpan {
		// we have no data in the requested range.
		log.Debug("AggMetric %s Get(): no data for requested range.", a.Key)
		return math.MaxInt32, make([]Iter, 0)
	}

	// get the oldest chunk we have.
	// eg if we have 5 chunks, N is the current chunk and n-4 is the oldest chunk.
	// -----------------------------
	// | n-4 | n-3 | n-2 | n-1 | n |  CurrentChunkPos = 4
	// -----------------------------
	// -----------------------------
	// | n | n-4 | n-3 | n-2 | n-1 |  CurrentChunkPos = 0
	// -----------------------------
	// -----------------------------
	// | n-2 | n-1 | n | n-4 | n-3 |  CurrentChunkPos = 2
	// -----------------------------
	oldestPos := a.CurrentChunkPos + 1
	if oldestPos >= len(a.Chunks) {
		oldestPos = 0
	}

	oldestChunk := a.getChunk(oldestPos)
	if oldestChunk == nil {
		log.Error(3, "unexpected nil chunk.")
		return math.MaxInt32, make([]Iter, 0)
	}

	if to <= oldestChunk.T0 {
		// the requested time range ends before any data we have.
		log.Debug("AggMetric %s Get(): no data for requested range", a.Key)
		return oldestChunk.T0, make([]Iter, 0)
	}

	// Find the oldest Chunk that the "from" ts falls in.  If from extends before the oldest
	// chunk, then we just use the oldest chunk.
	for from >= oldestChunk.T0+a.ChunkSpan {
		oldestPos++
		if oldestPos >= len(a.Chunks) {
			oldestPos = 0
		}
		oldestChunk = a.getChunk(oldestPos)
		if oldestChunk == nil {
			log.Error(3, "unexpected nil chunk.")
			return to, make([]Iter, 0)
		}
	}

	// find the newest Chunk that "to" falls in.  If "to" extends to after the newest data
	// then just return the newest chunk.
	// some examples to clarify this more. assume newestChunk.T0 is at 120, then
	// for a to of 121 -> data upto (incl) 120 -> stay at this chunk, it has a point we need
	// for a to of 120 -> data upto (incl) 119 -> use older chunk
	// for a to of 119 -> data upto (incl) 118 -> use older chunk
	newestPos := a.CurrentChunkPos
	for to <= newestChunk.T0 {
		newestPos--
		if newestPos < 0 {
			newestPos += len(a.Chunks)
		}
		newestChunk = a.getChunk(newestPos)
		if newestChunk == nil {
			log.Error(3, "unexpected nil chunk.")
			return to, make([]Iter, 0)
		}
	}

	// now just start at oldestPos and move through the Chunks circular Buffer to newestPos
	iters := make([]Iter, 0, a.NumChunks)
	for oldestPos != newestPos {
		chunk := a.getChunk(oldestPos)
		iters = append(iters, NewIter(chunk.Iter(), "mem %s", chunk))
		oldestPos++
		if oldestPos >= int(a.NumChunks) {
			oldestPos = 0
		}
	}
	// add the last chunk
	chunk := a.getChunk(oldestPos)
	iters = append(iters, NewIter(chunk.Iter(), "mem %s", chunk))

	return oldestChunk.T0, iters
}

// this function must only be called while holding the lock
func (a *AggMetric) addAggregators(ts uint32, val float64) {
	for _, agg := range a.aggregators {
		log.Debug("AggMetric %s pushing %d,%f to aggregator %d", a.Key, ts, val, agg.span)
		agg.Add(ts, val)
	}
}

// write a chunk to peristant storage. This should only be called while holding a.Lock()
func (a *AggMetric) persist(pos int) {
	chunk := a.Chunks[pos]
	chunk.Finish()
	if !clusterStatus.IsPrimary() {
		log.Debug("node is not primary, not saving chunk.")
		return
	}

	log.Debug("sending chunk to write queue")
	ticker := time.NewTicker(2 * time.Second)
	// Processing will remain in this for loop until the chunk can be
	// added to the writeQueue. If the writeQueue is already full, then
	// the calling function will block waiting for persist() complete.
	// This is intended to put backpressure on our message handlers so
	// that they stop consuming messages, leaving them to buffer at
	// the message bus.
WAIT:
	for {
		select {
		case a.writeQueue <- chunk:
			log.Debug("chunk in write queue: length: %d", len(a.writeQueue))
			break WAIT
		case <-ticker.C:
			log.Warn("%s:%d blocked pushing to writeQueue.", a.Key, chunk.T0)
		}
	}
	ticker.Stop()

	// If there is already a goroutine running that is consuming from our
	// writeQueue, then we dont need to do anything further.  Otherwise,
	// we need to start a new goroutine to consume from the writeQueue.
	// Because we still hold the lock when we check activeWrite, there is
	// no risk that any existing goroutine is going to exit without first
	// processing the chunk we just added to the queue.
	if !a.activeWrite {
		log.Debug("starting persist goroutine.")
		a.activeWrite = true
		// asynchronously write data to cassandra. Because we hold the lock
		// when starting this goroutine, we are assured that only 1 goroutine
		// is ever running and there will always be at least 1 chunk in the
		// writeQueue.
		go func() {
			for {
				select {
				case c := <-a.writeQueue:
					log.Debug("starting to save %s:%d %v", a.Key, c.T0, c)
					data := c.Series.Bytes()
					chunkSizeAtSave.Value(int64(len(data)))
					version := FormatStandardGoTsz
					buf := new(bytes.Buffer)
					err := binary.Write(buf, binary.LittleEndian, uint8(version))
					if err != nil {
						// TODO
					}
					_, err = buf.Write(data)
					if err != nil {
						// TODO
					}
					success := false
					attempts := 0
					for !success {
						err := InsertChunk(a.Key, c.T0, buf.Bytes(), *metricTTL)
						if err == nil {
							success = true
							go func() {
								a.Lock()
								c.Saved = true
								a.Unlock()
								msg := &PersistMessage{
									Instance: *instance,
									Key:      a.Key,
									T0:       c.T0,
								}
								msg.Send()
							}()
							log.Debug("save complete. %s:%d %v", a.Key, c.T0, c)
							chunkSaveOk.Inc(1)
						} else {
							if (attempts % 20) == 0 {
								log.Warn("failed to save chunk to cassandra after %d attempts. %v, %s", attempts+1, c, err)
							}
							chunkSaveFail.Inc(1)
							sleepTime := 100 * attempts
							if sleepTime > 2000 {
								sleepTime = 2000
							}
							time.Sleep(time.Duration(sleepTime) * time.Millisecond)
							attempts++
						}
					}
				default:
					log.Debug("waiting for lock: %s", a.Key)
					a.Lock()
					// this will typically be 0. Though there is a possibility for a chunk to be added
					// to the writeQueue before the lock is obtained.
					// If a call to aggMetric.Add() is running it will already be holding the lock. We
					// will then block trying to acquire the lock until after aggMetric.Add() completes.
					// If aggMetric.Add() calls persist() another chunk will be added to the writeQueue
					//  increasing its length to 1.
					if len(a.writeQueue) == 0 {
						log.Debug("no items in writeQueue, terminating write goroutine for %s.", a.Key)
						a.activeWrite = false
						a.Unlock()
						return
					}
					log.Debug("still pending writes in queue for %s", a.Key)
					a.Unlock()
				}
			}
		}()
	}
	return
}

// don't ever call with a ts of 0, cause we use 0 to mean not initialized!
func (a *AggMetric) Add(ts uint32, val float64) {
	a.Lock()
	defer a.Unlock()

	t0 := ts - (ts % a.ChunkSpan)

	currentChunk := a.getChunk(a.CurrentChunkPos)
	if currentChunk == nil {
		chunkCreate.Inc(1)
		// no data has been added to this metric at all.
		a.Chunks = append(a.Chunks, NewChunk(t0))

		if err := a.Chunks[0].Push(ts, val); err != nil {
			panic(fmt.Sprintf("FATAL ERROR: this should never happen. Pushing initial value <%d,%f> to new chunk at pos 0 failed: %q", ts, val, err))
		}

		log.Debug("AggMetric %s Add(): created first chunk with first point: %v", a.Key, a.Chunks[0])
	} else if t0 == currentChunk.T0 {
		if currentChunk.Saved {
			//TODO(awoods): allow the chunk to be re-opened.
			log.Error(3, "cant write to chunk that has already been saved. %s T0:%d", a.Key, currentChunk.T0)
			return
		}
		// last prior data was in same chunk as new point
		if err := a.Chunks[a.CurrentChunkPos].Push(ts, val); err != nil {
			log.Error(3, "failed to add metric to chunk for %s. %s", a.Key, err)
			return
		}
		log.Debug("AggMetric %s Add(): pushed new value to last chunk: %v", a.Key, a.Chunks[0])
	} else if t0 < currentChunk.T0 {
		log.Error(3, "Point at %d has t0 %d, goes back into previous chunk. CurrentChunk t0: %d, LastTs: %d", ts, t0, currentChunk.T0, currentChunk.LastTs)
		return
	} else {
		// persist the chunk. If the writeQueue is full, then this will block.
		a.persist(a.CurrentChunkPos)

		a.CurrentChunkPos++
		if a.CurrentChunkPos >= int(a.NumChunks) {
			a.CurrentChunkPos = 0
		}

		chunkCreate.Inc(1)
		var msg string
		if len(a.Chunks) < int(a.NumChunks) {
			msg = fmt.Sprintf("added new chunk to buffer. now %d chunks", a.CurrentChunkPos+1)
			a.Chunks = append(a.Chunks, NewChunk(t0))
		} else {
			chunkClear.Inc(1)
			totalPoints <- -1 * int(a.Chunks[a.CurrentChunkPos].NumPoints)
			msg = fmt.Sprintf("cleared chunk at %d of %d and replaced with new", a.CurrentChunkPos, len(a.Chunks))
			a.Chunks[a.CurrentChunkPos] = NewChunk(t0)
		}

		if err := a.Chunks[a.CurrentChunkPos].Push(ts, val); err != nil {
			panic(fmt.Sprintf("FATAL ERROR: this should never happen. Pushing initial value <%d,%f> to new chunk at pos %d failed: %q", ts, val, a.CurrentChunkPos, err))
		}
		log.Debug("AggMetric %s Add(): %s and added the new point: %s", a.Key, msg, a.Chunks[a.CurrentChunkPos])
	}
	a.addAggregators(ts, val)
}

func (a *AggMetric) GC(chunkMinTs, metricMinTs uint32) bool {
	a.Lock()
	defer a.Unlock()
	currentChunk := a.getChunk(a.CurrentChunkPos)
	if currentChunk == nil {
		return false
	}

	if currentChunk.LastWrite < chunkMinTs {
		if currentChunk.Saved {
			// already saved. lets check if we should just delete the metric from memory.
			if currentChunk.LastWrite < metricMinTs {
				return true
			}
		}
		// chunk has not been written to in a while. Lets persist it.
		log.Info("Found stale Chunk, persisting it to Cassandra. key: %s T0: %d", a.Key, currentChunk.T0)
		a.persist(a.CurrentChunkPos)
	}
	return false
}<|MERGE_RESOLUTION|>--- conflicted
+++ resolved
@@ -79,21 +79,6 @@
 	return &m
 }
 
-<<<<<<< HEAD
-func (a *AggMetric) stats() {
-	for range time.Tick(statsPeriod) {
-		sum := 0
-		a.RLock()
-		for _, chunk := range a.Chunks {
-			if chunk != nil {
-				sum += int(chunk.NumPoints)
-			}
-		}
-		a.RUnlock()
-		pointsPerMetric.Value(int64(sum))
-	}
-}
-
 // Sync the saved state of a chunk by its T0.
 func (a *AggMetric) SyncChunkSaveState(ts uint32) {
 	a.RLock()
@@ -105,7 +90,7 @@
 	}
 }
 
-/* Get a chunk by its T0.  It is expected that the caller has acquired of the a.Lock()*/
+/* Get a chunk by its T0.  It is expected that the caller has acquired a.Lock()*/
 func (a *AggMetric) getChunkByT0(ts uint32) *Chunk {
 	// we have no chunks.
 	if len(a.Chunks) == 0 {
@@ -186,8 +171,6 @@
 	return nil
 }
 
-=======
->>>>>>> a8b33945
 func (a *AggMetric) getChunk(pos int) *Chunk {
 	if pos < 0 {
 		return nil
